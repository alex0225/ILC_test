/****************************************************************************
 *
 *   Copyright (c) 2012-2014 PX4 Development Team. All rights reserved.
 *
 * Redistribution and use in source and binary forms, with or without
 * modification, are permitted provided that the following conditions
 * are met:
 *
 * 1. Redistributions of source code must retain the above copyright
 *    notice, this list of conditions and the following disclaimer.
 * 2. Redistributions in binary form must reproduce the above copyright
 *    notice, this list of conditions and the following disclaimer in
 *    the documentation and/or other materials provided with the
 *    distribution.
 * 3. Neither the name PX4 nor the names of its contributors may be
 *    used to endorse or promote products derived from this software
 *    without specific prior written permission.
 *
 * THIS SOFTWARE IS PROVIDED BY THE COPYRIGHT HOLDERS AND CONTRIBUTORS
 * "AS IS" AND ANY EXPRESS OR IMPLIED WARRANTIES, INCLUDING, BUT NOT
 * LIMITED TO, THE IMPLIED WARRANTIES OF MERCHANTABILITY AND FITNESS
 * FOR A PARTICULAR PURPOSE ARE DISCLAIMED. IN NO EVENT SHALL THE
 * COPYRIGHT OWNER OR CONTRIBUTORS BE LIABLE FOR ANY DIRECT, INDIRECT,
 * INCIDENTAL, SPECIAL, EXEMPLARY, OR CONSEQUENTIAL DAMAGES (INCLUDING,
 * BUT NOT LIMITED TO, PROCUREMENT OF SUBSTITUTE GOODS OR SERVICES; LOSS
 * OF USE, DATA, OR PROFITS; OR BUSINESS INTERRUPTION) HOWEVER CAUSED
 * AND ON ANY THEORY OF LIABILITY, WHETHER IN CONTRACT, STRICT
 * LIABILITY, OR TORT (INCLUDING NEGLIGENCE OR OTHERWISE) ARISING IN
 * ANY WAY OUT OF THE USE OF THIS SOFTWARE, EVEN IF ADVISED OF THE
 * POSSIBILITY OF SUCH DAMAGE.
 *
 ****************************************************************************/

/**
 * @file sensors.cpp
 * Sensor readout process.
 *
 * @author Lorenz Meier <lm@inf.ethz.ch>
 * @author Julian Oes <joes@student.ethz.ch>
 * @author Thomas Gubler <thomasgubler@student.ethz.ch>
 */

#include <nuttx/config.h>

#include <fcntl.h>
#include <poll.h>
#include <unistd.h>
#include <stdlib.h>
#include <string.h>
#include <stdbool.h>
#include <stdio.h>
#include <errno.h>
#include <math.h>
#include <mathlib/mathlib.h>

#include <nuttx/analog/adc.h>

#include <drivers/drv_hrt.h>
#include <drivers/drv_accel.h>
#include <drivers/drv_gyro.h>
#include <drivers/drv_mag.h>
#include <drivers/drv_baro.h>
#include <drivers/drv_rc_input.h>
#include <drivers/drv_adc.h>
#include <drivers/drv_airspeed.h>

#include <systemlib/systemlib.h>
#include <systemlib/param/param.h>
#include <systemlib/err.h>
#include <systemlib/perf_counter.h>
#include <conversion/rotation.h>

#include <systemlib/airspeed.h>

#include <uORB/uORB.h>
#include <uORB/topics/sensor_combined.h>
#include <uORB/topics/rc_channels.h>
#include <uORB/topics/manual_control_setpoint.h>
#include <uORB/topics/actuator_controls.h>
#include <uORB/topics/vehicle_control_mode.h>
#include <uORB/topics/parameter_update.h>
#include <uORB/topics/battery_status.h>
#include <uORB/topics/differential_pressure.h>
#include <uORB/topics/airspeed.h>

#define GYRO_HEALTH_COUNTER_LIMIT_ERROR 20   /* 40 ms downtime at 500 Hz update rate   */
#define ACC_HEALTH_COUNTER_LIMIT_ERROR  20   /* 40 ms downtime at 500 Hz update rate   */
#define MAGN_HEALTH_COUNTER_LIMIT_ERROR 100  /* 1000 ms downtime at 100 Hz update rate  */
#define BARO_HEALTH_COUNTER_LIMIT_ERROR 50   /* 500 ms downtime at 100 Hz update rate  */
#define ADC_HEALTH_COUNTER_LIMIT_ERROR  10   /* 100 ms downtime at 100 Hz update rate  */

#define GYRO_HEALTH_COUNTER_LIMIT_OK 5
#define ACC_HEALTH_COUNTER_LIMIT_OK  5
#define MAGN_HEALTH_COUNTER_LIMIT_OK 5
#define BARO_HEALTH_COUNTER_LIMIT_OK 5
#define ADC_HEALTH_COUNTER_LIMIT_OK  5

/**
 * Analog layout:
 * FMU:
 * IN2 - battery voltage
 * IN3 - battery current
 * IN4 - 5V sense
 * IN10 - spare (we could actually trim these from the set)
 * IN11 - spare (we could actually trim these from the set)
 * IN12 - spare (we could actually trim these from the set)
 * IN13 - aux1
 * IN14 - aux2
 * IN15 - pressure sensor
 *
 * IO:
 * IN4 - servo supply rail
 * IN5 - analog RSSI
 */

#ifdef CONFIG_ARCH_BOARD_PX4FMU_V1
#define ADC_BATTERY_VOLTAGE_CHANNEL	10
#define ADC_BATTERY_CURRENT_CHANNEL	-1
#define ADC_AIRSPEED_VOLTAGE_CHANNEL	11
#endif

#ifdef CONFIG_ARCH_BOARD_PX4FMU_V2
#define ADC_BATTERY_VOLTAGE_CHANNEL	2
#define ADC_BATTERY_CURRENT_CHANNEL	3
#define ADC_5V_RAIL_SENSE		4
#define ADC_AIRSPEED_VOLTAGE_CHANNEL	15
#endif

#define BATT_V_LOWPASS 0.001f
#define BATT_V_IGNORE_THRESHOLD 3.5f

/**
 * HACK - true temperature is much less than indicated temperature in baro,
 * subtract 5 degrees in an attempt to account for the electrical upheating of the PCB
 */
#define PCB_TEMP_ESTIMATE_DEG 5.0f

#define STICK_ON_OFF_LIMIT 0.75f

/**
 * Sensor app start / stop handling function
 *
 * @ingroup apps
 */
extern "C" __EXPORT int sensors_main(int argc, char *argv[]);

class Sensors
{
public:
	/**
	 * Constructor
	 */
	Sensors();

	/**
	 * Destructor, also kills the sensors task.
	 */
	~Sensors();

	/**
	 * Start the sensors task.
	 *
	 * @return		OK on success.
	 */
	int		start();

private:
	static const unsigned _rc_max_chan_count = RC_INPUT_MAX_CHANNELS;	/**< maximum number of r/c channels we handle */

	/**
	 * Get and limit value for specified RC function. Returns NAN if not mapped.
	 */
	float		get_rc_value(enum RC_CHANNELS_FUNCTION func, float min_value, float max_value);

	/**
	 * Get switch position for specified function.
	 */
	switch_pos_t	get_rc_switch_position(enum RC_CHANNELS_FUNCTION func);

	/**
	 * Gather and publish RC input data.
	 */
	void		rc_poll();

	/* XXX should not be here - should be own driver */
	int 		_fd_adc;			/**< ADC driver handle */
	hrt_abstime	_last_adc;			/**< last time we took input from the ADC */

	bool 		_task_should_exit;		/**< if true, sensor task should exit */
	int 		_sensors_task;			/**< task handle for sensor task */

	bool		_hil_enabled;			/**< if true, HIL is active */
	bool		_publishing;			/**< if true, we are publishing sensor data */

	int		_gyro_sub;			/**< raw gyro data subscription */
	int		_accel_sub;			/**< raw accel data subscription */
	int		_mag_sub;			/**< raw mag data subscription */
	int 		_rc_sub;			/**< raw rc channels data subscription */
	int		_baro_sub;			/**< raw baro data subscription */
	int		_airspeed_sub;			/**< airspeed subscription */
	int		_diff_pres_sub;			/**< raw differential pressure subscription */
	int		_vcontrol_mode_sub;			/**< vehicle control mode subscription */
	int 		_params_sub;			/**< notification of parameter updates */
	int 		_manual_control_sub;			/**< notification of manual control updates */

	orb_advert_t	_sensor_pub;			/**< combined sensor data topic */
	orb_advert_t	_manual_control_pub;		/**< manual control signal topic */
	orb_advert_t	_actuator_group_3_pub;		/**< manual control as actuator topic */
	orb_advert_t	_rc_pub;			/**< raw r/c control topic */
	orb_advert_t	_battery_pub;			/**< battery status */
	orb_advert_t	_airspeed_pub;			/**< airspeed */
	orb_advert_t	_diff_pres_pub;			/**< differential_pressure */

	perf_counter_t	_loop_perf;			/**< loop performance counter */

	struct rc_channels_s _rc;			/**< r/c channel data */
	struct battery_status_s _battery_status;	/**< battery status */
	struct baro_report _barometer;			/**< barometer data */
	struct differential_pressure_s _diff_pres;
	struct airspeed_s _airspeed;

	math::Matrix<3,3>	_board_rotation;		/**< rotation matrix for the orientation that the board is mounted */
	math::Matrix<3,3>	_external_mag_rotation;		/**< rotation matrix for the orientation that an external mag is mounted */
	bool		_mag_is_external;		/**< true if the active mag is on an external board */

	uint64_t _battery_discharged;			/**< battery discharged current in mA*ms */
	hrt_abstime _battery_current_timestamp;	/**< timestamp of last battery current reading */

	struct {
		float min[_rc_max_chan_count];
		float trim[_rc_max_chan_count];
		float max[_rc_max_chan_count];
		float rev[_rc_max_chan_count];
		float dz[_rc_max_chan_count];
		float scaling_factor[_rc_max_chan_count];

		float gyro_offset[3];
		float gyro_scale[3];
		float mag_offset[3];
		float mag_scale[3];
		float accel_offset[3];
		float accel_scale[3];
		float diff_pres_offset_pa;
		float diff_pres_analog_enabled;

		int board_rotation;
		int external_mag_rotation;

		int rc_map_roll;
		int rc_map_pitch;
		int rc_map_yaw;
		int rc_map_throttle;

		int rc_map_mode_sw;
		int rc_map_return_sw;
		int rc_map_assisted_sw;
		int rc_map_mission_sw;

//		int rc_map_offboard_ctrl_mode_sw;

		int rc_map_flaps;

		int rc_map_aux1;
		int rc_map_aux2;
		int rc_map_aux3;
		int rc_map_aux4;
		int rc_map_aux5;

<<<<<<< HEAD
=======
		float rc_scale_roll;
		float rc_scale_pitch;
		float rc_scale_yaw;
		float rc_scale_flaps;

>>>>>>> be6c0d2e
		int32_t rc_fs_thr;

		float battery_voltage_scaling;
		float battery_current_scaling;

	}		_parameters;			/**< local copies of interesting parameters */

	struct {
		param_t min[_rc_max_chan_count];
		param_t trim[_rc_max_chan_count];
		param_t max[_rc_max_chan_count];
		param_t rev[_rc_max_chan_count];
		param_t dz[_rc_max_chan_count];

		param_t gyro_offset[3];
		param_t gyro_scale[3];
		param_t accel_offset[3];
		param_t accel_scale[3];
		param_t mag_offset[3];
		param_t mag_scale[3];
		param_t diff_pres_offset_pa;
		param_t diff_pres_analog_enabled;

		param_t rc_map_roll;
		param_t rc_map_pitch;
		param_t rc_map_yaw;
		param_t rc_map_throttle;

		param_t rc_map_mode_sw;
		param_t rc_map_return_sw;
		param_t rc_map_assisted_sw;
		param_t rc_map_mission_sw;

//		param_t rc_map_offboard_ctrl_mode_sw;

		param_t rc_map_flaps;

		param_t rc_map_aux1;
		param_t rc_map_aux2;
		param_t rc_map_aux3;
		param_t rc_map_aux4;
		param_t rc_map_aux5;

<<<<<<< HEAD
=======
		param_t rc_scale_roll;
		param_t rc_scale_pitch;
		param_t rc_scale_yaw;
		param_t rc_scale_flaps;

>>>>>>> be6c0d2e
		param_t rc_fs_thr;

		param_t battery_voltage_scaling;
		param_t battery_current_scaling;

		param_t board_rotation;
		param_t external_mag_rotation;

	}		_parameter_handles;		/**< handles for interesting parameters */


	/**
	 * Update our local parameter cache.
	 */
	int		parameters_update();

	/**
	 * Do accel-related initialisation.
	 */
	void		accel_init();

	/**
	 * Do gyro-related initialisation.
	 */
	void		gyro_init();

	/**
	 * Do mag-related initialisation.
	 */
	void		mag_init();

	/**
	 * Do baro-related initialisation.
	 */
	void		baro_init();

	/**
	 * Do adc-related initialisation.
	 */
	void		adc_init();

	/**
	 * Poll the accelerometer for updated data.
	 *
	 * @param raw			Combined sensor data structure into which
	 *				data should be returned.
	 */
	void		accel_poll(struct sensor_combined_s &raw);

	/**
	 * Poll the gyro for updated data.
	 *
	 * @param raw			Combined sensor data structure into which
	 *				data should be returned.
	 */
	void		gyro_poll(struct sensor_combined_s &raw);

	/**
	 * Poll the magnetometer for updated data.
	 *
	 * @param raw			Combined sensor data structure into which
	 *				data should be returned.
	 */
	void		mag_poll(struct sensor_combined_s &raw);

	/**
	 * Poll the barometer for updated data.
	 *
	 * @param raw			Combined sensor data structure into which
	 *				data should be returned.
	 */
	void		baro_poll(struct sensor_combined_s &raw);

	/**
	 * Poll the differential pressure sensor for updated data.
	 *
	 * @param raw			Combined sensor data structure into which
	 *				data should be returned.
	 */
	void		diff_pres_poll(struct sensor_combined_s &raw);

	/**
	 * Check for changes in vehicle control mode.
	 */
	void		vehicle_control_mode_poll();

	/**
	 * Check for changes in parameters.
	 */
	void 		parameter_update_poll(bool forced = false);

	/**
	 * Poll the ADC and update readings to suit.
	 *
	 * @param raw			Combined sensor data structure into which
	 *				data should be returned.
	 */
	void		adc_poll(struct sensor_combined_s &raw);

	/**
	 * Shim for calling task_main from task_create.
	 */
	static void	task_main_trampoline(int argc, char *argv[]);

	/**
	 * Main sensor collection task.
	 */
	void		task_main() __attribute__((noreturn));
};

namespace sensors
{

/* oddly, ERROR is not defined for c++ */
#ifdef ERROR
# undef ERROR
#endif
static const int ERROR = -1;

Sensors	*g_sensors = nullptr;
}

Sensors::Sensors() :
	_fd_adc(-1),
	_last_adc(0),

	_task_should_exit(false),
	_sensors_task(-1),
	_hil_enabled(false),
	_publishing(true),

/* subscriptions */
	_gyro_sub(-1),
	_accel_sub(-1),
	_mag_sub(-1),
	_rc_sub(-1),
	_baro_sub(-1),
	_vcontrol_mode_sub(-1),
	_params_sub(-1),
	_manual_control_sub(-1),

/* publications */
	_sensor_pub(-1),
	_manual_control_pub(-1),
	_actuator_group_3_pub(-1),
	_rc_pub(-1),
	_battery_pub(-1),
	_airspeed_pub(-1),
	_diff_pres_pub(-1),

/* performance counters */
	_loop_perf(perf_alloc(PC_ELAPSED, "sensor task update")),

	_mag_is_external(false),
	_battery_discharged(0),
	_battery_current_timestamp(0)
{
	memset(&_rc, 0, sizeof(_rc));

	/* basic r/c parameters */
	for (unsigned i = 0; i < _rc_max_chan_count; i++) {
		char nbuf[16];

		/* min values */
		sprintf(nbuf, "RC%d_MIN", i + 1);
		_parameter_handles.min[i] = param_find(nbuf);

		/* trim values */
		sprintf(nbuf, "RC%d_TRIM", i + 1);
		_parameter_handles.trim[i] = param_find(nbuf);

		/* max values */
		sprintf(nbuf, "RC%d_MAX", i + 1);
		_parameter_handles.max[i] = param_find(nbuf);

		/* channel reverse */
		sprintf(nbuf, "RC%d_REV", i + 1);
		_parameter_handles.rev[i] = param_find(nbuf);

		/* channel deadzone */
		sprintf(nbuf, "RC%d_DZ", i + 1);
		_parameter_handles.dz[i] = param_find(nbuf);

	}

	/* mandatory input switched, mapped to channels 1-4 per default */
	_parameter_handles.rc_map_roll 	= param_find("RC_MAP_ROLL");
	_parameter_handles.rc_map_pitch = param_find("RC_MAP_PITCH");
	_parameter_handles.rc_map_yaw 	= param_find("RC_MAP_YAW");
	_parameter_handles.rc_map_throttle = param_find("RC_MAP_THROTTLE");

	/* mandatory mode switches, mapped to channel 5 and 6 per default */
	_parameter_handles.rc_map_mode_sw = param_find("RC_MAP_MODE_SW");
	_parameter_handles.rc_map_return_sw = param_find("RC_MAP_RETURN_SW");

	_parameter_handles.rc_map_flaps = param_find("RC_MAP_FLAPS");

	/* optional mode switches, not mapped per default */
	_parameter_handles.rc_map_assisted_sw = param_find("RC_MAP_ASSIST_SW");
	_parameter_handles.rc_map_mission_sw = param_find("RC_MAP_MISSIO_SW");

//	_parameter_handles.rc_map_offboard_ctrl_mode_sw = param_find("RC_MAP_OFFB_SW");

	_parameter_handles.rc_map_aux1 = param_find("RC_MAP_AUX1");
	_parameter_handles.rc_map_aux2 = param_find("RC_MAP_AUX2");
	_parameter_handles.rc_map_aux3 = param_find("RC_MAP_AUX3");
	_parameter_handles.rc_map_aux4 = param_find("RC_MAP_AUX4");
	_parameter_handles.rc_map_aux5 = param_find("RC_MAP_AUX5");

	/* RC failsafe */
	_parameter_handles.rc_fs_thr = param_find("RC_FAILS_THR");

	/* gyro offsets */
	_parameter_handles.gyro_offset[0] = param_find("SENS_GYRO_XOFF");
	_parameter_handles.gyro_offset[1] = param_find("SENS_GYRO_YOFF");
	_parameter_handles.gyro_offset[2] = param_find("SENS_GYRO_ZOFF");
	_parameter_handles.gyro_scale[0] = param_find("SENS_GYRO_XSCALE");
	_parameter_handles.gyro_scale[1] = param_find("SENS_GYRO_YSCALE");
	_parameter_handles.gyro_scale[2] = param_find("SENS_GYRO_ZSCALE");

	/* accel offsets */
	_parameter_handles.accel_offset[0] = param_find("SENS_ACC_XOFF");
	_parameter_handles.accel_offset[1] = param_find("SENS_ACC_YOFF");
	_parameter_handles.accel_offset[2] = param_find("SENS_ACC_ZOFF");
	_parameter_handles.accel_scale[0] = param_find("SENS_ACC_XSCALE");
	_parameter_handles.accel_scale[1] = param_find("SENS_ACC_YSCALE");
	_parameter_handles.accel_scale[2] = param_find("SENS_ACC_ZSCALE");

	/* mag offsets */
	_parameter_handles.mag_offset[0] = param_find("SENS_MAG_XOFF");
	_parameter_handles.mag_offset[1] = param_find("SENS_MAG_YOFF");
	_parameter_handles.mag_offset[2] = param_find("SENS_MAG_ZOFF");

	_parameter_handles.mag_scale[0] = param_find("SENS_MAG_XSCALE");
	_parameter_handles.mag_scale[1] = param_find("SENS_MAG_YSCALE");
	_parameter_handles.mag_scale[2] = param_find("SENS_MAG_ZSCALE");

	/* Differential pressure offset */
	_parameter_handles.diff_pres_offset_pa = param_find("SENS_DPRES_OFF");
	_parameter_handles.diff_pres_analog_enabled = param_find("SENS_DPRES_ANA");

	_parameter_handles.battery_voltage_scaling = param_find("BAT_V_SCALING");
	_parameter_handles.battery_current_scaling = param_find("BAT_C_SCALING");

	/* rotations */
	_parameter_handles.board_rotation = param_find("SENS_BOARD_ROT");
	_parameter_handles.external_mag_rotation = param_find("SENS_EXT_MAG_ROT");

	/* fetch initial parameter values */
	parameters_update();
}

Sensors::~Sensors()
{
	if (_sensors_task != -1) {

		/* task wakes up every 100ms or so at the longest */
		_task_should_exit = true;

		/* wait for a second for the task to quit at our request */
		unsigned i = 0;

		do {
			/* wait 20ms */
			usleep(20000);

			/* if we have given up, kill it */
			if (++i > 50) {
				task_delete(_sensors_task);
				break;
			}
		} while (_sensors_task != -1);
	}

	sensors::g_sensors = nullptr;
}

int
Sensors::parameters_update()
{
	bool rc_valid = true;
	float tmpScaleFactor = 0.0f;
	float tmpRevFactor = 0.0f;

	/* rc values */
	for (unsigned int i = 0; i < _rc_max_chan_count; i++) {

		param_get(_parameter_handles.min[i], &(_parameters.min[i]));
		param_get(_parameter_handles.trim[i], &(_parameters.trim[i]));
		param_get(_parameter_handles.max[i], &(_parameters.max[i]));
		param_get(_parameter_handles.rev[i], &(_parameters.rev[i]));
		param_get(_parameter_handles.dz[i], &(_parameters.dz[i]));

		tmpScaleFactor = (1.0f / ((_parameters.max[i] - _parameters.min[i]) / 2.0f) * _parameters.rev[i]);
		tmpRevFactor = tmpScaleFactor * _parameters.rev[i];

		/* handle blowup in the scaling factor calculation */
		if (!isfinite(tmpScaleFactor) ||
		    (tmpRevFactor < 0.000001f) ||
		    (tmpRevFactor > 0.2f)) {
			warnx("RC chan %u not sane, scaling: %8.6f, rev: %d", i, tmpScaleFactor, (int)(_parameters.rev[i]));
			/* scaling factors do not make sense, lock them down */
			_parameters.scaling_factor[i] = 0.0f;
			rc_valid = false;

		} else {
			_parameters.scaling_factor[i] = tmpScaleFactor;
		}
	}

	/* handle wrong values */
	if (!rc_valid)
		warnx("WARNING     WARNING     WARNING\n\nRC CALIBRATION NOT SANE!\n\n");

	const char *paramerr = "FAIL PARM LOAD";

	/* channel mapping */
	if (param_get(_parameter_handles.rc_map_roll, &(_parameters.rc_map_roll)) != OK) {
		warnx(paramerr);
	}

	if (param_get(_parameter_handles.rc_map_pitch, &(_parameters.rc_map_pitch)) != OK) {
		warnx(paramerr);
	}

	if (param_get(_parameter_handles.rc_map_yaw, &(_parameters.rc_map_yaw)) != OK) {
		warnx(paramerr);
	}

	if (param_get(_parameter_handles.rc_map_throttle, &(_parameters.rc_map_throttle)) != OK) {
		warnx(paramerr);
	}

	if (param_get(_parameter_handles.rc_map_mode_sw, &(_parameters.rc_map_mode_sw)) != OK) {
		warnx(paramerr);
	}

	if (param_get(_parameter_handles.rc_map_return_sw, &(_parameters.rc_map_return_sw)) != OK) {
		warnx(paramerr);
	}

	if (param_get(_parameter_handles.rc_map_assisted_sw, &(_parameters.rc_map_assisted_sw)) != OK) {
		warnx(paramerr);
	}

	if (param_get(_parameter_handles.rc_map_mission_sw, &(_parameters.rc_map_mission_sw)) != OK) {
		warnx(paramerr);
	}

	if (param_get(_parameter_handles.rc_map_flaps, &(_parameters.rc_map_flaps)) != OK) {
		warnx(paramerr);
	}

//	if (param_get(_parameter_handles.rc_map_offboard_ctrl_mode_sw, &(_parameters.rc_map_offboard_ctrl_mode_sw)) != OK) {
//		warnx("Failed getting offboard control mode sw chan index");
//	}

	param_get(_parameter_handles.rc_map_aux1, &(_parameters.rc_map_aux1));
	param_get(_parameter_handles.rc_map_aux2, &(_parameters.rc_map_aux2));
	param_get(_parameter_handles.rc_map_aux3, &(_parameters.rc_map_aux3));
	param_get(_parameter_handles.rc_map_aux4, &(_parameters.rc_map_aux4));
	param_get(_parameter_handles.rc_map_aux5, &(_parameters.rc_map_aux5));
<<<<<<< HEAD
=======
	param_get(_parameter_handles.rc_scale_roll, &(_parameters.rc_scale_roll));
	param_get(_parameter_handles.rc_scale_pitch, &(_parameters.rc_scale_pitch));
	param_get(_parameter_handles.rc_scale_yaw, &(_parameters.rc_scale_yaw));
	param_get(_parameter_handles.rc_scale_flaps, &(_parameters.rc_scale_flaps));
>>>>>>> be6c0d2e
	param_get(_parameter_handles.rc_fs_thr, &(_parameters.rc_fs_thr));

	/* update RC function mappings */
	_rc.function[THROTTLE] = _parameters.rc_map_throttle - 1;
	_rc.function[ROLL] = _parameters.rc_map_roll - 1;
	_rc.function[PITCH] = _parameters.rc_map_pitch - 1;
	_rc.function[YAW] = _parameters.rc_map_yaw - 1;

	_rc.function[MODE] = _parameters.rc_map_mode_sw - 1;
	_rc.function[RETURN] = _parameters.rc_map_return_sw - 1;
	_rc.function[ASSISTED] = _parameters.rc_map_assisted_sw - 1;
	_rc.function[MISSION] = _parameters.rc_map_mission_sw - 1;

	_rc.function[FLAPS] = _parameters.rc_map_flaps - 1;

//	_rc.function[OFFBOARD_MODE] = _parameters.rc_map_offboard_ctrl_mode_sw - 1;

	_rc.function[AUX_1] = _parameters.rc_map_aux1 - 1;
	_rc.function[AUX_2] = _parameters.rc_map_aux2 - 1;
	_rc.function[AUX_3] = _parameters.rc_map_aux3 - 1;
	_rc.function[AUX_4] = _parameters.rc_map_aux4 - 1;
	_rc.function[AUX_5] = _parameters.rc_map_aux5 - 1;

	/* gyro offsets */
	param_get(_parameter_handles.gyro_offset[0], &(_parameters.gyro_offset[0]));
	param_get(_parameter_handles.gyro_offset[1], &(_parameters.gyro_offset[1]));
	param_get(_parameter_handles.gyro_offset[2], &(_parameters.gyro_offset[2]));
	param_get(_parameter_handles.gyro_scale[0], &(_parameters.gyro_scale[0]));
	param_get(_parameter_handles.gyro_scale[1], &(_parameters.gyro_scale[1]));
	param_get(_parameter_handles.gyro_scale[2], &(_parameters.gyro_scale[2]));

	/* accel offsets */
	param_get(_parameter_handles.accel_offset[0], &(_parameters.accel_offset[0]));
	param_get(_parameter_handles.accel_offset[1], &(_parameters.accel_offset[1]));
	param_get(_parameter_handles.accel_offset[2], &(_parameters.accel_offset[2]));
	param_get(_parameter_handles.accel_scale[0], &(_parameters.accel_scale[0]));
	param_get(_parameter_handles.accel_scale[1], &(_parameters.accel_scale[1]));
	param_get(_parameter_handles.accel_scale[2], &(_parameters.accel_scale[2]));

	/* mag offsets */
	param_get(_parameter_handles.mag_offset[0], &(_parameters.mag_offset[0]));
	param_get(_parameter_handles.mag_offset[1], &(_parameters.mag_offset[1]));
	param_get(_parameter_handles.mag_offset[2], &(_parameters.mag_offset[2]));
	/* mag scaling */
	param_get(_parameter_handles.mag_scale[0], &(_parameters.mag_scale[0]));
	param_get(_parameter_handles.mag_scale[1], &(_parameters.mag_scale[1]));
	param_get(_parameter_handles.mag_scale[2], &(_parameters.mag_scale[2]));

	/* Airspeed offset */
	param_get(_parameter_handles.diff_pres_offset_pa, &(_parameters.diff_pres_offset_pa));
	param_get(_parameter_handles.diff_pres_analog_enabled, &(_parameters.diff_pres_analog_enabled));

	/* scaling of ADC ticks to battery voltage */
	if (param_get(_parameter_handles.battery_voltage_scaling, &(_parameters.battery_voltage_scaling)) != OK) {
		warnx(paramerr);
	}

	/* scaling of ADC ticks to battery current */
	if (param_get(_parameter_handles.battery_current_scaling, &(_parameters.battery_current_scaling)) != OK) {
		warnx(paramerr);
	}

	param_get(_parameter_handles.board_rotation, &(_parameters.board_rotation));
	param_get(_parameter_handles.external_mag_rotation, &(_parameters.external_mag_rotation));

	get_rot_matrix((enum Rotation)_parameters.board_rotation, &_board_rotation);
	get_rot_matrix((enum Rotation)_parameters.external_mag_rotation, &_external_mag_rotation);

	return OK;
}

void
Sensors::accel_init()
{
	int	fd;

	fd = open(ACCEL_DEVICE_PATH, 0);

	if (fd < 0) {
		warn("%s", ACCEL_DEVICE_PATH);
		errx(1, "FATAL: no accelerometer found");

	} else {

		// XXX do the check more elegantly

#ifdef CONFIG_ARCH_BOARD_PX4FMU_V1

		/* set the accel internal sampling rate up to at leat 1000Hz */
		ioctl(fd, ACCELIOCSSAMPLERATE, 1000);

		/* set the driver to poll at 1000Hz */
		ioctl(fd, SENSORIOCSPOLLRATE, 1000);

#elif CONFIG_ARCH_BOARD_PX4FMU_V2

		/* set the accel internal sampling rate up to at leat 800Hz */
		ioctl(fd, ACCELIOCSSAMPLERATE, 800);

		/* set the driver to poll at 800Hz */
		ioctl(fd, SENSORIOCSPOLLRATE, 800);

#else
#error Need a board configuration, either CONFIG_ARCH_BOARD_PX4FMU_V1 or CONFIG_ARCH_BOARD_PX4FMU_V2

#endif

		close(fd);
	}
}

void
Sensors::gyro_init()
{
	int	fd;

	fd = open(GYRO_DEVICE_PATH, 0);

	if (fd < 0) {
		warn("%s", GYRO_DEVICE_PATH);
		errx(1, "FATAL: no gyro found");

	} else {

		// XXX do the check more elegantly

#ifdef CONFIG_ARCH_BOARD_PX4FMU_V1

		/* set the gyro internal sampling rate up to at least 1000Hz */
		if (ioctl(fd, GYROIOCSSAMPLERATE, 1000) != OK)
			ioctl(fd, GYROIOCSSAMPLERATE, 800);

		/* set the driver to poll at 1000Hz */
		if (ioctl(fd, SENSORIOCSPOLLRATE, 1000) != OK)
			ioctl(fd, SENSORIOCSPOLLRATE, 800);

#else

		/* set the gyro internal sampling rate up to at least 760Hz */
		ioctl(fd, GYROIOCSSAMPLERATE, 760);

		/* set the driver to poll at 760Hz */
		ioctl(fd, SENSORIOCSPOLLRATE, 760);

#endif

		close(fd);
	}
}

void
Sensors::mag_init()
{
	int	fd;
	int	ret;

	fd = open(MAG_DEVICE_PATH, 0);

	if (fd < 0) {
		warn("%s", MAG_DEVICE_PATH);
		errx(1, "FATAL: no magnetometer found");
	}

	/* try different mag sampling rates */


	ret = ioctl(fd, MAGIOCSSAMPLERATE, 150);

	if (ret == OK) {
		/* set the pollrate accordingly */
		ioctl(fd, SENSORIOCSPOLLRATE, 150);

	} else {
		ret = ioctl(fd, MAGIOCSSAMPLERATE, 100);

		/* if the slower sampling rate still fails, something is wrong */
		if (ret == OK) {
			/* set the driver to poll also at the slower rate */
			ioctl(fd, SENSORIOCSPOLLRATE, 100);

		} else {
			errx(1, "FATAL: mag sampling rate could not be set");
		}
	}



	ret = ioctl(fd, MAGIOCGEXTERNAL, 0);

	if (ret < 0)
		errx(1, "FATAL: unknown if magnetometer is external or onboard");
	else if (ret == 1)
		_mag_is_external = true;
	else
		_mag_is_external = false;

	close(fd);
}

void
Sensors::baro_init()
{
	int	fd;

	fd = open(BARO_DEVICE_PATH, 0);

	if (fd < 0) {
		warn("%s", BARO_DEVICE_PATH);
		errx(1, "FATAL: No barometer found");
	}

	/* set the driver to poll at 150Hz */
	ioctl(fd, SENSORIOCSPOLLRATE, 150);

	close(fd);
}

void
Sensors::adc_init()
{

	_fd_adc = open(ADC_DEVICE_PATH, O_RDONLY | O_NONBLOCK);

	if (_fd_adc < 0) {
		warn(ADC_DEVICE_PATH);
		warnx("FATAL: no ADC found");
	}
}

void
Sensors::accel_poll(struct sensor_combined_s &raw)
{
	bool accel_updated;
	orb_check(_accel_sub, &accel_updated);

	if (accel_updated) {
		struct accel_report	accel_report;

		orb_copy(ORB_ID(sensor_accel), _accel_sub, &accel_report);

		math::Vector<3> vect(accel_report.x, accel_report.y, accel_report.z);
		vect = _board_rotation * vect;

		raw.accelerometer_m_s2[0] = vect(0);
		raw.accelerometer_m_s2[1] = vect(1);
		raw.accelerometer_m_s2[2] = vect(2);

		raw.accelerometer_raw[0] = accel_report.x_raw;
		raw.accelerometer_raw[1] = accel_report.y_raw;
		raw.accelerometer_raw[2] = accel_report.z_raw;

		raw.accelerometer_timestamp = accel_report.timestamp;
	}
}

void
Sensors::gyro_poll(struct sensor_combined_s &raw)
{
	bool gyro_updated;
	orb_check(_gyro_sub, &gyro_updated);

	if (gyro_updated) {
		struct gyro_report	gyro_report;

		orb_copy(ORB_ID(sensor_gyro), _gyro_sub, &gyro_report);

		math::Vector<3> vect(gyro_report.x, gyro_report.y, gyro_report.z);
		vect = _board_rotation * vect;

		raw.gyro_rad_s[0] = vect(0);
		raw.gyro_rad_s[1] = vect(1);
		raw.gyro_rad_s[2] = vect(2);

		raw.gyro_raw[0] = gyro_report.x_raw;
		raw.gyro_raw[1] = gyro_report.y_raw;
		raw.gyro_raw[2] = gyro_report.z_raw;

		raw.timestamp = gyro_report.timestamp;
	}
}

void
Sensors::mag_poll(struct sensor_combined_s &raw)
{
	bool mag_updated;
	orb_check(_mag_sub, &mag_updated);

	if (mag_updated) {
		struct mag_report	mag_report;

		orb_copy(ORB_ID(sensor_mag), _mag_sub, &mag_report);

		math::Vector<3> vect(mag_report.x, mag_report.y, mag_report.z);

		if (_mag_is_external)
			vect = _external_mag_rotation * vect;
		else
			vect = _board_rotation * vect;

		raw.magnetometer_ga[0] = vect(0);
		raw.magnetometer_ga[1] = vect(1);
		raw.magnetometer_ga[2] = vect(2);

		raw.magnetometer_raw[0] = mag_report.x_raw;
		raw.magnetometer_raw[1] = mag_report.y_raw;
		raw.magnetometer_raw[2] = mag_report.z_raw;

		raw.magnetometer_timestamp = mag_report.timestamp;
	}
}

void
Sensors::baro_poll(struct sensor_combined_s &raw)
{
	bool baro_updated;
	orb_check(_baro_sub, &baro_updated);

	if (baro_updated) {

		orb_copy(ORB_ID(sensor_baro), _baro_sub, &_barometer);

		raw.baro_pres_mbar = _barometer.pressure; // Pressure in mbar
		raw.baro_alt_meter = _barometer.altitude; // Altitude in meters
		raw.baro_temp_celcius = _barometer.temperature; // Temperature in degrees celcius

		raw.baro_timestamp = _barometer.timestamp;
	}
}

void
Sensors::diff_pres_poll(struct sensor_combined_s &raw)
{
	bool updated;
	orb_check(_diff_pres_sub, &updated);

	if (updated) {
		orb_copy(ORB_ID(differential_pressure), _diff_pres_sub, &_diff_pres);

		raw.differential_pressure_pa = _diff_pres.differential_pressure_pa;
		raw.differential_pressure_timestamp = _diff_pres.timestamp;
		raw.differential_pressure_filtered_pa = _diff_pres.differential_pressure_filtered_pa;

		float air_temperature_celsius = (_diff_pres.temperature > -300.0f) ? _diff_pres.temperature : (raw.baro_temp_celcius - PCB_TEMP_ESTIMATE_DEG);

		_airspeed.timestamp = _diff_pres.timestamp;
		_airspeed.indicated_airspeed_m_s = calc_indicated_airspeed(_diff_pres.differential_pressure_filtered_pa);
		_airspeed.true_airspeed_m_s = calc_true_airspeed(_diff_pres.differential_pressure_filtered_pa + raw.baro_pres_mbar * 1e2f,
					      raw.baro_pres_mbar * 1e2f, air_temperature_celsius);
		_airspeed.air_temperature_celsius = air_temperature_celsius;

		/* announce the airspeed if needed, just publish else */
		if (_airspeed_pub > 0) {
			orb_publish(ORB_ID(airspeed), _airspeed_pub, &_airspeed);

		} else {
			_airspeed_pub = orb_advertise(ORB_ID(airspeed), &_airspeed);
		}
	}
}

void
Sensors::vehicle_control_mode_poll()
{
	struct vehicle_control_mode_s vcontrol_mode;
	bool vcontrol_mode_updated;

	/* Check HIL state if vehicle control mode has changed */
	orb_check(_vcontrol_mode_sub, &vcontrol_mode_updated);

	if (vcontrol_mode_updated) {

		orb_copy(ORB_ID(vehicle_control_mode), _vcontrol_mode_sub, &vcontrol_mode);

		/* switching from non-HIL to HIL mode */
		//printf("[sensors] Vehicle mode: %i \t AND: %i, HIL: %i\n", vstatus.mode, vstatus.mode & VEHICLE_MODE_FLAG_HIL_ENABLED, hil_enabled);
		if (vcontrol_mode.flag_system_hil_enabled && !_hil_enabled) {
			_hil_enabled = true;
			_publishing = false;

			/* switching from HIL to non-HIL mode */

		} else if (!_publishing && !_hil_enabled) {
			_hil_enabled = false;
			_publishing = true;
		}
	}
}

void
Sensors::parameter_update_poll(bool forced)
{
	bool param_updated;

	/* Check if any parameter has changed */
	orb_check(_params_sub, &param_updated);

	if (param_updated || forced) {
		/* read from param to clear updated flag */
		struct parameter_update_s update;
		orb_copy(ORB_ID(parameter_update), _params_sub, &update);

		/* update parameters */
		parameters_update();

		/* update sensor offsets */
		int fd = open(GYRO_DEVICE_PATH, 0);
		struct gyro_scale gscale = {
			_parameters.gyro_offset[0],
			_parameters.gyro_scale[0],
			_parameters.gyro_offset[1],
			_parameters.gyro_scale[1],
			_parameters.gyro_offset[2],
			_parameters.gyro_scale[2],
		};

		if (OK != ioctl(fd, GYROIOCSSCALE, (long unsigned int)&gscale))
			warn("WARNING: failed to set scale / offsets for gyro");

		close(fd);

		fd = open(ACCEL_DEVICE_PATH, 0);
		struct accel_scale ascale = {
			_parameters.accel_offset[0],
			_parameters.accel_scale[0],
			_parameters.accel_offset[1],
			_parameters.accel_scale[1],
			_parameters.accel_offset[2],
			_parameters.accel_scale[2],
		};

		if (OK != ioctl(fd, ACCELIOCSSCALE, (long unsigned int)&ascale))
			warn("WARNING: failed to set scale / offsets for accel");

		close(fd);

		fd = open(MAG_DEVICE_PATH, 0);
		struct mag_scale mscale = {
			_parameters.mag_offset[0],
			_parameters.mag_scale[0],
			_parameters.mag_offset[1],
			_parameters.mag_scale[1],
			_parameters.mag_offset[2],
			_parameters.mag_scale[2],
		};

		if (OK != ioctl(fd, MAGIOCSSCALE, (long unsigned int)&mscale))
			warn("WARNING: failed to set scale / offsets for mag");

		close(fd);

		fd = open(AIRSPEED_DEVICE_PATH, 0);

		/* this sensor is optional, abort without error */

		if (fd > 0) {
			struct airspeed_scale airscale = {
				_parameters.diff_pres_offset_pa,
				1.0f,
			};

			if (OK != ioctl(fd, AIRSPEEDIOCSSCALE, (long unsigned int)&airscale))
				warn("WARNING: failed to set scale / offsets for airspeed sensor");
			close(fd);
		}

#if 0
		printf("CH0: RAW MAX: %d MIN %d S: %d MID: %d FUNC: %d\n", (int)_parameters.max[0], (int)_parameters.min[0], (int)(_rc.chan[0].scaling_factor * 10000), (int)(_rc.chan[0].mid), (int)_rc.function[0]);
		printf("CH1: RAW MAX: %d MIN %d S: %d MID: %d FUNC: %d\n", (int)_parameters.max[1], (int)_parameters.min[1], (int)(_rc.chan[1].scaling_factor * 10000), (int)(_rc.chan[1].mid), (int)_rc.function[1]);
		printf("MAN: %d %d\n", (int)(_rc.chan[0].scaled * 100), (int)(_rc.chan[1].scaled * 100));
		fflush(stdout);
		usleep(5000);
#endif
	}
}

void
Sensors::adc_poll(struct sensor_combined_s &raw)
{
	/* only read if publishing */
	if (!_publishing)
		return;

	hrt_abstime t = hrt_absolute_time();
	/* rate limit to 100 Hz */
	if (t - _last_adc >= 10000) {
		/* make space for a maximum of twelve channels (to ensure reading all channels at once) */
		struct adc_msg_s buf_adc[12];
		/* read all channels available */
		int ret = read(_fd_adc, &buf_adc, sizeof(buf_adc));

		if (ret >= (int)sizeof(buf_adc[0])) {

			/* Read add channels we got */
			for (unsigned i = 0; i < ret / sizeof(buf_adc[0]); i++) {
				/* Save raw voltage values */
				if (i < (sizeof(raw.adc_voltage_v) / sizeof(raw.adc_voltage_v[0]))) {
					raw.adc_voltage_v[i] = buf_adc[i].am_data / (4096.0f / 3.3f);
					raw.adc_mapping[i] = buf_adc[i].am_channel;
				}

				/* look for specific channels and process the raw voltage to measurement data */
				if (ADC_BATTERY_VOLTAGE_CHANNEL == buf_adc[i].am_channel) {
					/* Voltage in volts */
					float voltage = (buf_adc[i].am_data * _parameters.battery_voltage_scaling);

					if (voltage > BATT_V_IGNORE_THRESHOLD) {
						_battery_status.voltage_v = voltage;
						/* one-time initialization of low-pass value to avoid long init delays */
						if (_battery_status.voltage_filtered_v < BATT_V_IGNORE_THRESHOLD) {
							_battery_status.voltage_filtered_v = voltage;
						}

						_battery_status.timestamp = t;
						_battery_status.voltage_filtered_v += (voltage - _battery_status.voltage_filtered_v) * BATT_V_LOWPASS;

					} else {
						/* mark status as invalid */
						_battery_status.voltage_v = -1.0f;
						_battery_status.voltage_filtered_v = -1.0f;
					}

				} else if (ADC_BATTERY_CURRENT_CHANNEL == buf_adc[i].am_channel) {
					/* handle current only if voltage is valid */
					if (_battery_status.voltage_v > 0.0f) {
						float current = (buf_adc[i].am_data * _parameters.battery_current_scaling);
						/* check measured current value */
						if (current >= 0.0f) {
							_battery_status.timestamp = t;
							_battery_status.current_a = current;
							if (_battery_current_timestamp != 0) {
								/* initialize discharged value */
								if (_battery_status.discharged_mah < 0.0f)
									_battery_status.discharged_mah = 0.0f;
								_battery_discharged += current * (t - _battery_current_timestamp);
								_battery_status.discharged_mah = ((float) _battery_discharged) / 3600000.0f;
							}
						}
					}
					_battery_current_timestamp = t;

				} else if (ADC_AIRSPEED_VOLTAGE_CHANNEL == buf_adc[i].am_channel) {

					/* calculate airspeed, raw is the difference from */
					float voltage = (float)(buf_adc[i].am_data) * 3.3f / 4096.0f * 2.0f;  //V_ref/4096 * (voltage divider factor)

					/**
					 * The voltage divider pulls the signal down, only act on
					 * a valid voltage from a connected sensor. Also assume a non-
					 * zero offset from the sensor if its connected.
					 */
					if (voltage > 0.4f && _parameters.diff_pres_analog_enabled) {

						float diff_pres_pa = voltage * 1000.0f - _parameters.diff_pres_offset_pa; //for MPXV7002DP sensor

						_diff_pres.timestamp = t;
						_diff_pres.differential_pressure_pa = diff_pres_pa;
						_diff_pres.differential_pressure_filtered_pa = diff_pres_pa;
						_diff_pres.temperature = -1000.0f;
						_diff_pres.voltage = voltage;

						/* announce the airspeed if needed, just publish else */
						if (_diff_pres_pub > 0) {
							orb_publish(ORB_ID(differential_pressure), _diff_pres_pub, &_diff_pres);

						} else {
							_diff_pres_pub = orb_advertise(ORB_ID(differential_pressure), &_diff_pres);
						}
					}
				}
			}
			_last_adc = t;
			if (_battery_status.voltage_v > 0.0f) {
				/* announce the battery status if needed, just publish else */
				if (_battery_pub > 0) {
					orb_publish(ORB_ID(battery_status), _battery_pub, &_battery_status);

				} else {
					_battery_pub = orb_advertise(ORB_ID(battery_status), &_battery_status);
				}
			}
		}
	}
}

float
Sensors::get_rc_value(enum RC_CHANNELS_FUNCTION func, float min_value, float max_value)
{
	if (_rc.function[func] >= 0) {
		float value = _rc.chan[_rc.function[func]].scaled;
		if (value < min_value) {
			return min_value;

		} else if (value > max_value) {
			return max_value;

		} else {
			return value;
		}
	} else {
		return 0.0f;
	}
}

switch_pos_t
Sensors::get_rc_switch_position(enum RC_CHANNELS_FUNCTION func)
{
	if (_rc.function[func] >= 0) {
		float value = _rc.chan[_rc.function[func]].scaled;
		if (value > STICK_ON_OFF_LIMIT) {
			return SWITCH_POS_ON;

		} else if (value < -STICK_ON_OFF_LIMIT) {
			return SWITCH_POS_OFF;

		} else {
			return SWITCH_POS_MIDDLE;
		}

	} else {
		return SWITCH_POS_NONE;
	}
}

void
Sensors::rc_poll()
{
	bool rc_updated;
	orb_check(_rc_sub, &rc_updated);

	if (rc_updated) {
		/* read low-level values from FMU or IO RC inputs (PPM, Spektrum, S.Bus) */
		struct rc_input_values rc_input;

		orb_copy(ORB_ID(input_rc), _rc_sub, &rc_input);

<<<<<<< HEAD
		/* detect RC signal loss */
		bool signal_lost = true;

		/* check flags and require at least four channels to consider the signal valid */
		if (!(rc_input.rc_lost || rc_input.rc_failsafe || rc_input.channel_count < 4)) {
			/* signal looks good, but check for throttle failsafe */
			int8_t thr_ch = _rc.function[THROTTLE];
			if (_parameters.rc_fs_thr == 0 || thr_ch < 0 ||
				!((_parameters.rc_fs_thr < _parameters.min[thr_ch] && rc_input.values[thr_ch] < _parameters.rc_fs_thr) ||
				(_parameters.rc_fs_thr > _parameters.max[thr_ch] && rc_input.values[thr_ch] > _parameters.rc_fs_thr))) {
				/* valid signal, throttle failsafe not configured or not triggered */
				signal_lost = false;
			}
=======
		if (rc_input.rc_lost)
			return;

		struct manual_control_setpoint_s manual_control;
		struct actuator_controls_s actuator_group_3;

		/* initialize to default values */
		manual_control.roll = NAN;
		manual_control.pitch = NAN;
		manual_control.yaw = NAN;
		manual_control.throttle = NAN;

		manual_control.mode_switch = NAN;
		manual_control.return_switch = NAN;
		manual_control.assisted_switch = NAN;
		manual_control.mission_switch = NAN;
//		manual_control.auto_offboard_input_switch = NAN;

		manual_control.flaps = NAN;
		manual_control.aux1 = NAN;
		manual_control.aux2 = NAN;
		manual_control.aux3 = NAN;
		manual_control.aux4 = NAN;
		manual_control.aux5 = NAN;

		/* require at least four channels to consider the signal valid */
		if (rc_input.channel_count < 4) {
			return;
		}

		/* check for failsafe */
		if ((rc_input.rc_failsafe) || ((_parameters.rc_fs_thr != 0) && (((rc_input.values[_rc.function[THROTTLE]] < _parameters.min[_rc.function[THROTTLE]]) && (rc_input.values[_rc.function[THROTTLE]] < _parameters.rc_fs_thr))
			|| ((rc_input.values[_rc.function[THROTTLE]] > _parameters.max[_rc.function[THROTTLE]]) && (rc_input.values[_rc.function[THROTTLE]] > _parameters.rc_fs_thr))))) {
			/* do not publish manual control setpoints when there are none */
			return;
>>>>>>> be6c0d2e
		}

		unsigned channel_limit = rc_input.channel_count;

		if (channel_limit > _rc_max_chan_count)
			channel_limit = _rc_max_chan_count;

		/* read out and scale values from raw message even if signal is invalid */
		for (unsigned int i = 0; i < channel_limit; i++) {

			/*
			 * 1) Constrain to min/max values, as later processing depends on bounds.
			 */
			if (rc_input.values[i] < _parameters.min[i])
				rc_input.values[i] = _parameters.min[i];

			if (rc_input.values[i] > _parameters.max[i])
				rc_input.values[i] = _parameters.max[i];

			/*
			 * 2) Scale around the mid point differently for lower and upper range.
			 *
			 * This is necessary as they don't share the same endpoints and slope.
			 *
			 * First normalize to 0..1 range with correct sign (below or above center),
			 * the total range is 2 (-1..1).
			 * If center (trim) == min, scale to 0..1, if center (trim) == max,
			 * scale to -1..0.
			 *
			 * As the min and max bounds were enforced in step 1), division by zero
			 * cannot occur, as for the case of center == min or center == max the if
			 * statement is mutually exclusive with the arithmetic NaN case.
			 *
			 * DO NOT REMOVE OR ALTER STEP 1!
			 */
			if (rc_input.values[i] > (_parameters.trim[i] + _parameters.dz[i])) {
				_rc.chan[i].scaled = (rc_input.values[i] - _parameters.trim[i] - _parameters.dz[i]) / (float)(_parameters.max[i] - _parameters.trim[i] - _parameters.dz[i]);

			} else if (rc_input.values[i] < (_parameters.trim[i] - _parameters.dz[i])) {
				_rc.chan[i].scaled = (rc_input.values[i] - _parameters.trim[i] + _parameters.dz[i]) / (float)(_parameters.trim[i] - _parameters.min[i] - _parameters.dz[i]);

			} else {
				/* in the configured dead zone, output zero */
				_rc.chan[i].scaled = 0.0f;
			}

			_rc.chan[i].scaled *= _parameters.rev[i];

			/* handle any parameter-induced blowups */
			if (!isfinite(_rc.chan[i].scaled))
				_rc.chan[i].scaled = 0.0f;
		}

		_rc.chan_count = rc_input.channel_count;
		_rc.rssi = rc_input.rssi;
		_rc.signal_lost = signal_lost;
		_rc.timestamp = rc_input.timestamp_last_signal;

		/* publish rc_channels topic even if signal is invalid, for debug */
		if (_rc_pub > 0) {
			orb_publish(ORB_ID(rc_channels), _rc_pub, &_rc);

		} else {
			_rc_pub = orb_advertise(ORB_ID(rc_channels), &_rc);
		}

		if (!signal_lost) {
			struct manual_control_setpoint_s manual;
			memset(&manual, 0 , sizeof(manual));

			/* fill values in manual_control_setpoint topic only if signal is valid */
			manual.timestamp = rc_input.timestamp_last_signal;

			/* limit controls */
			manual.roll = get_rc_value(ROLL, -1.0, 1.0);
			manual.pitch = get_rc_value(PITCH, -1.0, 1.0);
			manual.yaw = get_rc_value(YAW, -1.0, 1.0);
			manual.throttle = get_rc_value(THROTTLE, 0.0, 1.0);
			manual.flaps = get_rc_value(FLAPS, -1.0, 1.0);
			manual.aux1 = get_rc_value(AUX_1, -1.0, 1.0);
			manual.aux2 = get_rc_value(AUX_2, -1.0, 1.0);
			manual.aux3 = get_rc_value(AUX_3, -1.0, 1.0);
			manual.aux4 = get_rc_value(AUX_4, -1.0, 1.0);
			manual.aux5 = get_rc_value(AUX_5, -1.0, 1.0);

			/* mode switches */
			manual.mode_switch = get_rc_switch_position(MODE);
			manual.assisted_switch = get_rc_switch_position(ASSISTED);
			manual.mission_switch = get_rc_switch_position(MISSION);
			manual.return_switch = get_rc_switch_position(RETURN);

			/* publish manual_control_setpoint topic */
			if (_manual_control_pub > 0) {
				orb_publish(ORB_ID(manual_control_setpoint), _manual_control_pub, &manual);

			} else {
				_manual_control_pub = orb_advertise(ORB_ID(manual_control_setpoint), &manual);
			}

			/* copy from mapped manual control to control group 3 */
			struct actuator_controls_s actuator_group_3;
			memset(&actuator_group_3, 0 , sizeof(actuator_group_3));

			actuator_group_3.timestamp = rc_input.timestamp_publication;

			actuator_group_3.control[0] = manual.roll;
			actuator_group_3.control[1] = manual.pitch;
			actuator_group_3.control[2] = manual.yaw;
			actuator_group_3.control[3] = manual.throttle;
			actuator_group_3.control[4] = manual.flaps;
			actuator_group_3.control[5] = manual.aux1;
			actuator_group_3.control[6] = manual.aux2;
			actuator_group_3.control[7] = manual.aux3;

			/* publish actuator_controls_3 topic */
			if (_actuator_group_3_pub > 0) {
				orb_publish(ORB_ID(actuator_controls_3), _actuator_group_3_pub, &actuator_group_3);

			} else {
				_actuator_group_3_pub = orb_advertise(ORB_ID(actuator_controls_3), &actuator_group_3);
			}
		}
	}
}

void
Sensors::task_main_trampoline(int argc, char *argv[])
{
	sensors::g_sensors->task_main();
}

void
Sensors::task_main()
{

	/* start individual sensors */
	accel_init();
	gyro_init();
	mag_init();
	baro_init();
	adc_init();

	/*
	 * do subscriptions
	 */
	_gyro_sub = orb_subscribe(ORB_ID(sensor_gyro));
	_accel_sub = orb_subscribe(ORB_ID(sensor_accel));
	_mag_sub = orb_subscribe(ORB_ID(sensor_mag));
	_rc_sub = orb_subscribe(ORB_ID(input_rc));
	_baro_sub = orb_subscribe(ORB_ID(sensor_baro));
	_diff_pres_sub = orb_subscribe(ORB_ID(differential_pressure));
	_vcontrol_mode_sub = orb_subscribe(ORB_ID(vehicle_control_mode));
	_params_sub = orb_subscribe(ORB_ID(parameter_update));
	_manual_control_sub = orb_subscribe(ORB_ID(manual_control_setpoint));

	/* rate limit vehicle status updates to 5Hz */
	orb_set_interval(_vcontrol_mode_sub, 200);

	/* rate limit gyro to 250 Hz (the gyro signal is lowpassed accordingly earlier) */
	orb_set_interval(_gyro_sub, 4);

	/*
	 * do advertisements
	 */
	struct sensor_combined_s raw;
	memset(&raw, 0, sizeof(raw));
	raw.timestamp = hrt_absolute_time();
	raw.adc_voltage_v[0] = 0.0f;
	raw.adc_voltage_v[1] = 0.0f;
	raw.adc_voltage_v[2] = 0.0f;
	raw.adc_voltage_v[3] = 0.0f;

	memset(&_battery_status, 0, sizeof(_battery_status));
	_battery_status.voltage_v = -1.0f;
	_battery_status.voltage_filtered_v = -1.0f;
	_battery_status.current_a = -1.0f;
	_battery_status.discharged_mah = -1.0f;

	/* get a set of initial values */
	accel_poll(raw);
	gyro_poll(raw);
	mag_poll(raw);
	baro_poll(raw);
	diff_pres_poll(raw);

	parameter_update_poll(true /* forced */);

	/* advertise the sensor_combined topic and make the initial publication */
	_sensor_pub = orb_advertise(ORB_ID(sensor_combined), &raw);

	/* wakeup source(s) */
	struct pollfd fds[1];

	/* use the gyro to pace output - XXX BROKEN if we are using the L3GD20 */
	fds[0].fd = _gyro_sub;
	fds[0].events = POLLIN;

	while (!_task_should_exit) {

		/* wait for up to 100ms for data */
		int pret = poll(&fds[0], (sizeof(fds) / sizeof(fds[0])), 100);

		/* timed out - periodic check for _task_should_exit, etc. */
		if (pret == 0)
			continue;

		/* this is undesirable but not much we can do - might want to flag unhappy status */
		if (pret < 0) {
			warn("poll error %d, %d", pret, errno);
			continue;
		}

		perf_begin(_loop_perf);

		/* check vehicle status for changes to publication state */
		vehicle_control_mode_poll();

		/* check parameters for updates */
		parameter_update_poll();

		/* the timestamp of the raw struct is updated by the gyro_poll() method */

		/* copy most recent sensor data */
		gyro_poll(raw);
		accel_poll(raw);
		mag_poll(raw);
		baro_poll(raw);

		/* check battery voltage */
		adc_poll(raw);

		diff_pres_poll(raw);

		/* Inform other processes that new data is available to copy */
		if (_publishing)
			orb_publish(ORB_ID(sensor_combined), _sensor_pub, &raw);

		/* Look for new r/c input data */
		rc_poll();

		perf_end(_loop_perf);
	}

	printf("[sensors] exiting.\n");

	_sensors_task = -1;
	_exit(0);
}

int
Sensors::start()
{
	ASSERT(_sensors_task == -1);

	/* start the task */
	_sensors_task = task_spawn_cmd("sensors_task",
				       SCHED_DEFAULT,
				       SCHED_PRIORITY_MAX - 5,
				       2048,
				       (main_t)&Sensors::task_main_trampoline,
				       nullptr);

	if (_sensors_task < 0) {
		warn("task start failed");
		return -errno;
	}

	return OK;
}

int sensors_main(int argc, char *argv[])
{
	if (argc < 1)
		errx(1, "usage: sensors {start|stop|status}");

	if (!strcmp(argv[1], "start")) {

		if (sensors::g_sensors != nullptr)
			errx(0, "already running");

		sensors::g_sensors = new Sensors;

		if (sensors::g_sensors == nullptr)
			errx(1, "alloc failed");

		if (OK != sensors::g_sensors->start()) {
			delete sensors::g_sensors;
			sensors::g_sensors = nullptr;
			err(1, "start failed");
		}

		exit(0);
	}

	if (!strcmp(argv[1], "stop")) {
		if (sensors::g_sensors == nullptr)
			errx(1, "not running");

		delete sensors::g_sensors;
		sensors::g_sensors = nullptr;
		exit(0);
	}

	if (!strcmp(argv[1], "status")) {
		if (sensors::g_sensors) {
			errx(0, "is running");

		} else {
			errx(1, "not running");
		}
	}

	warnx("unrecognized command");
	return 1;
}
<|MERGE_RESOLUTION|>--- conflicted
+++ resolved
@@ -266,14 +266,6 @@
 		int rc_map_aux4;
 		int rc_map_aux5;
 
-<<<<<<< HEAD
-=======
-		float rc_scale_roll;
-		float rc_scale_pitch;
-		float rc_scale_yaw;
-		float rc_scale_flaps;
-
->>>>>>> be6c0d2e
 		int32_t rc_fs_thr;
 
 		float battery_voltage_scaling;
@@ -317,14 +309,6 @@
 		param_t rc_map_aux4;
 		param_t rc_map_aux5;
 
-<<<<<<< HEAD
-=======
-		param_t rc_scale_roll;
-		param_t rc_scale_pitch;
-		param_t rc_scale_yaw;
-		param_t rc_scale_flaps;
-
->>>>>>> be6c0d2e
 		param_t rc_fs_thr;
 
 		param_t battery_voltage_scaling;
@@ -687,13 +671,6 @@
 	param_get(_parameter_handles.rc_map_aux3, &(_parameters.rc_map_aux3));
 	param_get(_parameter_handles.rc_map_aux4, &(_parameters.rc_map_aux4));
 	param_get(_parameter_handles.rc_map_aux5, &(_parameters.rc_map_aux5));
-<<<<<<< HEAD
-=======
-	param_get(_parameter_handles.rc_scale_roll, &(_parameters.rc_scale_roll));
-	param_get(_parameter_handles.rc_scale_pitch, &(_parameters.rc_scale_pitch));
-	param_get(_parameter_handles.rc_scale_yaw, &(_parameters.rc_scale_yaw));
-	param_get(_parameter_handles.rc_scale_flaps, &(_parameters.rc_scale_flaps));
->>>>>>> be6c0d2e
 	param_get(_parameter_handles.rc_fs_thr, &(_parameters.rc_fs_thr));
 
 	/* update RC function mappings */
@@ -1329,7 +1306,6 @@
 
 		orb_copy(ORB_ID(input_rc), _rc_sub, &rc_input);
 
-<<<<<<< HEAD
 		/* detect RC signal loss */
 		bool signal_lost = true;
 
@@ -1343,43 +1319,6 @@
 				/* valid signal, throttle failsafe not configured or not triggered */
 				signal_lost = false;
 			}
-=======
-		if (rc_input.rc_lost)
-			return;
-
-		struct manual_control_setpoint_s manual_control;
-		struct actuator_controls_s actuator_group_3;
-
-		/* initialize to default values */
-		manual_control.roll = NAN;
-		manual_control.pitch = NAN;
-		manual_control.yaw = NAN;
-		manual_control.throttle = NAN;
-
-		manual_control.mode_switch = NAN;
-		manual_control.return_switch = NAN;
-		manual_control.assisted_switch = NAN;
-		manual_control.mission_switch = NAN;
-//		manual_control.auto_offboard_input_switch = NAN;
-
-		manual_control.flaps = NAN;
-		manual_control.aux1 = NAN;
-		manual_control.aux2 = NAN;
-		manual_control.aux3 = NAN;
-		manual_control.aux4 = NAN;
-		manual_control.aux5 = NAN;
-
-		/* require at least four channels to consider the signal valid */
-		if (rc_input.channel_count < 4) {
-			return;
-		}
-
-		/* check for failsafe */
-		if ((rc_input.rc_failsafe) || ((_parameters.rc_fs_thr != 0) && (((rc_input.values[_rc.function[THROTTLE]] < _parameters.min[_rc.function[THROTTLE]]) && (rc_input.values[_rc.function[THROTTLE]] < _parameters.rc_fs_thr))
-			|| ((rc_input.values[_rc.function[THROTTLE]] > _parameters.max[_rc.function[THROTTLE]]) && (rc_input.values[_rc.function[THROTTLE]] > _parameters.rc_fs_thr))))) {
-			/* do not publish manual control setpoints when there are none */
-			return;
->>>>>>> be6c0d2e
 		}
 
 		unsigned channel_limit = rc_input.channel_count;
