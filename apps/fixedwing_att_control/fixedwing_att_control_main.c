/****************************************************************************
 *
 *   Copyright (C) 2012 PX4 Development Team. All rights reserved.
 *   Author: 	@author Thomas Gubler <thomasgubler@student.ethz.ch>
 *   			@author Doug Weibel <douglas.weibel@colorado.edu>
 *
 * Redistribution and use in source and binary forms, with or without
 * modification, are permitted provided that the following conditions
 * are met:
 *
 * 1. Redistributions of source code must retain the above copyright
 *    notice, this list of conditions and the following disclaimer.
 * 2. Redistributions in binary form must reproduce the above copyright
 *    notice, this list of conditions and the following disclaimer in
 *    the documentation and/or other materials provided with the
 *    distribution.
 * 3. Neither the name PX4 nor the names of its contributors may be
 *    used to endorse or promote products derived from this software
 *    without specific prior written permission.
 *
 * THIS SOFTWARE IS PROVIDED BY THE COPYRIGHT HOLDERS AND CONTRIBUTORS
 * "AS IS" AND ANY EXPRESS OR IMPLIED WARRANTIES, INCLUDING, BUT NOT
 * LIMITED TO, THE IMPLIED WARRANTIES OF MERCHANTABILITY AND FITNESS
 * FOR A PARTICULAR PURPOSE ARE DISCLAIMED. IN NO EVENT SHALL THE
 * COPYRIGHT OWNER OR CONTRIBUTORS BE LIABLE FOR ANY DIRECT, INDIRECT,
 * INCIDENTAL, SPECIAL, EXEMPLARY, OR CONSEQUENTIAL DAMAGES (INCLUDING,
 * BUT NOT LIMITED TO, PROCUREMENT OF SUBSTITUTE GOODS OR SERVICES; LOSS
 * OF USE, DATA, OR PROFITS; OR BUSINESS INTERRUPTION) HOWEVER CAUSED
 * AND ON ANY THEORY OF LIABILITY, WHETHER IN CONTRACT, STRICT
 * LIABILITY, OR TORT (INCLUDING NEGLIGENCE OR OTHERWISE) ARISING IN
 * ANY WAY OUT OF THE USE OF THIS SOFTWARE, EVEN IF ADVISED OF THE
 * POSSIBILITY OF SUCH DAMAGE.
 *
 ****************************************************************************/
/**
 * @file fixedwing_att_control.c
 * Implementation of a fixed wing attitude controller.
 */

#include <nuttx/config.h>
#include <stdio.h>
#include <stdlib.h>
#include <string.h>
#include <unistd.h>
#include <fcntl.h>
#include <errno.h>
#include <math.h>
#include <poll.h>
#include <time.h>
#include <drivers/drv_hrt.h>
#include <arch/board/board.h>
#include <uORB/uORB.h>
#include <uORB/topics/vehicle_global_position.h>
#include <uORB/topics/vehicle_global_position_setpoint.h>
#include <uORB/topics/vehicle_attitude.h>
#include <uORB/topics/vehicle_status.h>
#include <uORB/topics/vehicle_attitude_setpoint.h>
#include <uORB/topics/manual_control_setpoint.h>
#include <uORB/topics/actuator_controls.h>
#include <uORB/topics/vehicle_rates_setpoint.h>
#include <uORB/topics/vehicle_global_position.h>
#include <uORB/topics/debug_key_value.h>
#include <systemlib/param/param.h>
#include <systemlib/pid/pid.h>
#include <systemlib/geo/geo.h>
#include <systemlib/perf_counter.h>
#include <systemlib/systemlib.h>
#include <fixedwing_att_control_rate.h>
#include <fixedwing_att_control_att.h>

/*
 * Controller parameters, accessible via MAVLink
 *
 */
// Roll control parameters
PARAM_DEFINE_FLOAT(FW_ROLLR_P, 0.9f);
PARAM_DEFINE_FLOAT(FW_ROLLR_I, 0.2f);
PARAM_DEFINE_FLOAT(FW_ROLLR_AWU, 0.9f);
PARAM_DEFINE_FLOAT(FW_ROLLR_LIM, 0.7f);   // Roll rate limit in radians/sec, applies to the roll controller
PARAM_DEFINE_FLOAT(FW_ROLL_P, 4.0f);
PARAM_DEFINE_FLOAT(FW_PITCH_RCOMP, 0.1f);

//Pitch control parameters
PARAM_DEFINE_FLOAT(FW_PITCHR_P, 0.8f);
PARAM_DEFINE_FLOAT(FW_PITCHR_I, 0.2f);
PARAM_DEFINE_FLOAT(FW_PITCHR_AWU, 0.8f);
PARAM_DEFINE_FLOAT(FW_PITCHR_LIM, 0.35f);   // Pitch rate limit in radians/sec, applies to the pitch controller
PARAM_DEFINE_FLOAT(FW_PITCH_P, 8.0f);

//Yaw control parameters					//XXX TODO this is copy paste, asign correct values
PARAM_DEFINE_FLOAT(FW_YAWR_P, 0.3f);
PARAM_DEFINE_FLOAT(FW_YAWR_I, 0.0f);
PARAM_DEFINE_FLOAT(FW_YAWR_AWU, 0.0f);
PARAM_DEFINE_FLOAT(FW_YAWR_LIM, 0.35f);   // Yaw rate limit in radians/sec

/* Prototypes */
/**
 * Deamon management function.
 */
__EXPORT int fixedwing_att_control_main(int argc, char *argv[]);

/**
 * Mainloop of deamon.
 */
int fixedwing_att_control_thread_main(int argc, char *argv[]);

/**
 * Print the correct usage.
 */
static void usage(const char *reason);

/* Variables */
static bool thread_should_exit = false;		/**< Deamon exit flag */
static bool thread_running = false;		/**< Deamon status flag */
static int deamon_task;				/**< Handle of deamon task / thread */

/* Main Thread */
int fixedwing_att_control_thread_main(int argc, char *argv[])
{
	/* read arguments */
		bool verbose = false;

		for (int i = 1; i < argc; i++) {
			if (strcmp(argv[i], "-v") == 0 || strcmp(argv[i], "--verbose") == 0) {
				verbose = true;
			}
		}

		/* welcome user */
		printf("[fixedwing att control] started\n");

		/* declare and safely initialize all structs */
		struct vehicle_attitude_s att;
		memset(&att, 0, sizeof(att));
		struct vehicle_attitude_setpoint_s att_sp;
		memset(&att_sp, 0, sizeof(att_sp));
		struct vehicle_rates_setpoint_s rates_sp;
		memset(&rates_sp, 0, sizeof(rates_sp));
		struct vehicle_global_position_s global_pos;
		memset(&global_pos, 0, sizeof(global_pos));
		struct manual_control_setpoint_s manual_sp;
		memset(&manual_sp, 0, sizeof(manual_sp));
		struct vehicle_status_s vstatus;
		memset(&vstatus, 0, sizeof(vstatus));

//		static struct debug_key_value_s debug_output;
//		memset(&debug_output, 0, sizeof(debug_output));

		/* output structs */
		struct actuator_controls_s actuators;
		memset(&actuators, 0, sizeof(actuators));
		static struct debug_key_value_s debug_output;
		memset(&debug_output, 0, sizeof(debug_output));


		/* publish actuator controls */
		for (unsigned i = 0; i < NUM_ACTUATOR_CONTROLS; i++) {
			actuators.control[i] = 0.0f;
		}
		orb_advert_t actuator_pub = orb_advertise(ORB_ID_VEHICLE_ATTITUDE_CONTROLS, &actuators);
<<<<<<< HEAD
		orb_advert_t rates_pub = orb_advertise(ORB_ID(vehicle_rates_setpoint), &rates_sp);
//		orb_advert_t debug_pub = orb_advertise(ORB_ID(debug_key_value), &debug_output);
//		debug_output.key[0] = '1';
=======
		orb_advert_t debug_pub = orb_advertise(ORB_ID(debug_key_value), &debug_output);
		debug_output.key[0] = '1';
>>>>>>> dd054260


		/* subscribe */
		int att_sub = orb_subscribe(ORB_ID(vehicle_attitude));
		int att_sp_sub = orb_subscribe(ORB_ID(vehicle_attitude_setpoint));
		int global_pos_sub = orb_subscribe(ORB_ID(vehicle_global_position));
		int manual_sp_sub = orb_subscribe(ORB_ID(manual_control_setpoint));
		int vstatus_sub = orb_subscribe(ORB_ID(vehicle_status));

		/* Setup of loop */
		float gyro[3] = {0.0f, 0.0f, 0.0f};
		float speed_body[3] = {0.0f, 0.0f, 0.0f};
		struct pollfd fds = { .fd = att_sub, .events = POLLIN };

		while(!thread_should_exit)
		{
			/* wait for a sensor update, check for exit condition every 500 ms */
			poll(&fds, 1, 500);

			/* Check if there is a new position measurement or  attitude setpoint */
			bool pos_updated;
			orb_check(global_pos_sub, &pos_updated);
			bool att_sp_updated;
			orb_check(att_sp_sub, &att_sp_updated);

			/*Get Local Copies */
			/* get a local copy of attitude */
			orb_copy(ORB_ID(vehicle_attitude), att_sub, &att);
			if(att_sp_updated)
				orb_copy(ORB_ID(vehicle_attitude_setpoint), att_sp_sub, &att_sp);
			if(pos_updated)
			{
				orb_copy(ORB_ID(vehicle_global_position), global_pos_sub, &global_pos);
				if(att.R_valid)
				{
					speed_body[0] = att.R[0][0] * global_pos.vx + att.R[0][1] * global_pos.vy + att.R[0][2] * global_pos.vz;
					speed_body[1] = att.R[1][0] * global_pos.vx + att.R[1][1] * global_pos.vy + att.R[1][2] * global_pos.vz;
					speed_body[2] = att.R[2][0] * global_pos.vx + att.R[2][1] * global_pos.vy + att.R[2][2] * global_pos.vz;
				}
				else
				{
					speed_body[0] = 0;
					speed_body[1] = 0;
					speed_body[2] = 0;

					printf("FW ATT CONTROL: Did not get a valid R\n");
				}
			}

			orb_copy(ORB_ID(manual_control_setpoint), manual_sp_sub, &manual_sp);
			orb_copy(ORB_ID(vehicle_status), vstatus_sub, &vstatus);

			gyro[0] = att.rollspeed;
			gyro[1] = att.pitchspeed;
			gyro[2] = att.yawspeed;

			/* Control */
			if (vstatus.state_machine == SYSTEM_STATE_AUTO) {
<<<<<<< HEAD
				/* attitude control */
				fixedwing_att_control_attitude(&att_sp, &att, &rates_sp);
				/* publish rate setpoint */
				orb_publish(ORB_ID(vehicle_rates_setpoint), rates_pub, &rates_sp);
=======
				/* Attitude Control */
				fixedwing_att_control_attitude(&att_sp,
						&att,
						&speed_body,
						&rates_sp);
>>>>>>> dd054260

				/* angular rate control */
				fixedwing_att_control_rates(&rates_sp, gyro, &actuators);

				/* pass through throttle */
				actuators.control[3] = att_sp.thrust;

			} else if (vstatus.state_machine == SYSTEM_STATE_STABILIZED) {

				/* if the RC signal is lost, try to stay level and go slowly back down to ground */
				if(vstatus.rc_signal_lost) {
					
					// XXX define failsafe throttle param
					//param_get(failsafe_throttle_handle, &failsafe_throttle);
					att_sp.roll_body = 0.3f;
					att_sp.pitch_body = 0.0f;
					att_sp.thrust = 0.5f;

					// XXX disable yaw control, loiter

				} else {
					
					att_sp.roll_body = manual_sp.roll;
					att_sp.pitch_body = manual_sp.pitch;
					att_sp.yaw_body = 0;
					att_sp.thrust = manual_sp.throttle;
					att_sp.timestamp = hrt_absolute_time();
				}

				fixedwing_att_control_attitude(&att_sp, &att, &rates_sp);

				/* publish rate setpoint */
				orb_publish(ORB_ID(vehicle_rates_setpoint), rates_pub, &rates_sp);

				/* angular rate control */
				fixedwing_att_control_rates(&rates_sp, gyro, &actuators);

				/* pass through throttle */
				actuators.control[3] = att_sp.thrust;


			} else if (vstatus.state_machine == SYSTEM_STATE_MANUAL) {
				/* directly pass through values */
				actuators.control[0] = manual_sp.roll;
				/* positive pitch means negative actuator -> pull up */
				actuators.control[1] = -manual_sp.pitch;
				actuators.control[2] = manual_sp.yaw;
				actuators.control[3] = manual_sp.throttle;
			}

			/* publish output */
			orb_publish(ORB_ID_VEHICLE_ATTITUDE_CONTROLS, actuator_pub, &actuators);
			debug_output.value = rates_sp.yaw;
			orb_publish(ORB_ID(debug_key_value), debug_pub, &debug_output);
		}

		printf("[fixedwing_att_control] exiting, stopping all motors.\n");
		thread_running = false;

		/* kill all outputs */
		for (unsigned i = 0; i < NUM_ACTUATOR_CONTROLS; i++)
			actuators.control[i] = 0.0f;

		orb_publish(ORB_ID_VEHICLE_ATTITUDE_CONTROLS, actuator_pub, &actuators);



		close(att_sub);
		close(actuator_pub);
		close(rates_pub);

		fflush(stdout);
		exit(0);

		return 0;

}

/* Startup Functions */

static void
usage(const char *reason)
{
	if (reason)
		fprintf(stderr, "%s\n", reason);
	fprintf(stderr, "usage: fixedwing_att_control {start|stop|status}\n\n");
	exit(1);
}

/**
 * The deamon app only briefly exists to start
 * the background job. The stack size assigned in the
 * Makefile does only apply to this management task.
 *
 * The actual stack size should be set in the call
 * to task_create().
 */
int fixedwing_att_control_main(int argc, char *argv[])
{
	if (argc < 1)
		usage("missing command");

	if (!strcmp(argv[1], "start")) {

		if (thread_running) {
			printf("fixedwing_att_control already running\n");
			/* this is not an error */
			exit(0);
		}

		thread_should_exit = false;
		deamon_task = task_spawn("fixedwing_att_control",
					 SCHED_DEFAULT,
					 SCHED_PRIORITY_MAX - 20,
					 2048,
					 fixedwing_att_control_thread_main,
					 (argv) ? (const char **)&argv[2] : (const char **)NULL);
		thread_running = true;
		exit(0);
	}

	if (!strcmp(argv[1], "stop")) {
		thread_should_exit = true;
		exit(0);
	}

	if (!strcmp(argv[1], "status")) {
		if (thread_running) {
			printf("\tfixedwing_att_control is running\n");
		} else {
			printf("\tfixedwing_att_control not started\n");
		}
		exit(0);
	}

	usage("unrecognized command");
	exit(1);
}


<|MERGE_RESOLUTION|>--- conflicted
+++ resolved
@@ -142,15 +142,12 @@
 		memset(&manual_sp, 0, sizeof(manual_sp));
 		struct vehicle_status_s vstatus;
 		memset(&vstatus, 0, sizeof(vstatus));
-
-//		static struct debug_key_value_s debug_output;
-//		memset(&debug_output, 0, sizeof(debug_output));
+		struct debug_key_value_s debug_output;
+		memset(&debug_output, 0, sizeof(debug_output));
 
 		/* output structs */
 		struct actuator_controls_s actuators;
 		memset(&actuators, 0, sizeof(actuators));
-		static struct debug_key_value_s debug_output;
-		memset(&debug_output, 0, sizeof(debug_output));
 
 
 		/* publish actuator controls */
@@ -158,15 +155,9 @@
 			actuators.control[i] = 0.0f;
 		}
 		orb_advert_t actuator_pub = orb_advertise(ORB_ID_VEHICLE_ATTITUDE_CONTROLS, &actuators);
-<<<<<<< HEAD
 		orb_advert_t rates_pub = orb_advertise(ORB_ID(vehicle_rates_setpoint), &rates_sp);
-//		orb_advert_t debug_pub = orb_advertise(ORB_ID(debug_key_value), &debug_output);
-//		debug_output.key[0] = '1';
-=======
 		orb_advert_t debug_pub = orb_advertise(ORB_ID(debug_key_value), &debug_output);
-		debug_output.key[0] = '1';
->>>>>>> dd054260
-
+		strncpy(debug_output.key, "yaw_rate", sizeof(debug_output.key - 1));
 
 		/* subscribe */
 		int att_sub = orb_subscribe(ORB_ID(vehicle_attitude));
@@ -191,7 +182,6 @@
 			bool att_sp_updated;
 			orb_check(att_sp_sub, &att_sp_updated);
 
-			/*Get Local Copies */
 			/* get a local copy of attitude */
 			orb_copy(ORB_ID(vehicle_attitude), att_sub, &att);
 			if(att_sp_updated)
@@ -224,18 +214,11 @@
 
 			/* Control */
 			if (vstatus.state_machine == SYSTEM_STATE_AUTO) {
-<<<<<<< HEAD
+
 				/* attitude control */
-				fixedwing_att_control_attitude(&att_sp, &att, &rates_sp);
+				fixedwing_att_control_attitude(&att_sp, &att, speed_body, &rates_sp);
 				/* publish rate setpoint */
 				orb_publish(ORB_ID(vehicle_rates_setpoint), rates_pub, &rates_sp);
-=======
-				/* Attitude Control */
-				fixedwing_att_control_attitude(&att_sp,
-						&att,
-						&speed_body,
-						&rates_sp);
->>>>>>> dd054260
 
 				/* angular rate control */
 				fixedwing_att_control_rates(&rates_sp, gyro, &actuators);
@@ -265,7 +248,7 @@
 					att_sp.timestamp = hrt_absolute_time();
 				}
 
-				fixedwing_att_control_attitude(&att_sp, &att, &rates_sp);
+				fixedwing_att_control_attitude(&att_sp, &att, speed_body, &rates_sp);
 
 				/* publish rate setpoint */
 				orb_publish(ORB_ID(vehicle_rates_setpoint), rates_pub, &rates_sp);
